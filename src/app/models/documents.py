--- conflicted
+++ resolved
@@ -1,8 +1,5 @@
-<<<<<<< HEAD
 from enum import StrEnum, auto
-=======
 import uuid
->>>>>>> 6324002e
 
 from pydantic import BaseModel
 
